[project]
name = "gate3"
version = "0.11.0"
description = "Gate API for web3 applications at Brave"
authors = [
]
license = {text = "n"}
readme = "README.md"
requires-python = ">=3.14"
dependencies = [
    "fastapi[standard] (>=0.125.0,<0.126.0)",
    "pydantic-settings (>=2.9.1,<3.0.0)",
    "redis[hiredis] (>=7.1.0,<7.2.0)",
    "orjson (>=3.10.15,<4.0.0)",
    "httpx (>=0.28.1,<0.29.0)",
    "prometheus-client (>=0.23.1,<0.24.0)",
    "prometheus-fastapi-instrumentator (>=7.1.0,<8.0.0)",
    "cachetools (>=6.0.0,<7.0.0)",
    "requests (>=2.32.4,<3.0.0)",
    "fakeredis[json] (>=2.30.1,<3.0.0)",
    "sentry-sdk[fastapi] (>=2.38.0,<3.0.0)"
]


[build-system]
requires = ["poetry-core>=2.0.0,<3.0.0"]
build-backend = "poetry.core.masonry.api"

[tool.poetry]
package-mode = false

[tool.poetry.group.dev.dependencies]
ruff = "0.14.8"
pytest = "9.0.2"
pytest-asyncio = "1.3.0"
<<<<<<< HEAD
pytest-cov = "6.3.0"
respx = "0.22.0"
=======
pytest-cov = "7.0.0"
>>>>>>> eb5a32c5

[tool.pytest.ini_options]
pythonpath = ["."]
addopts = "-rvA --cov=app --cov-report=term-missing"
markers = [
    "sanity: marks tests as sanity checks",
]

[tool.ruff.lint.isort]
known-first-party = ["app"]<|MERGE_RESOLUTION|>--- conflicted
+++ resolved
@@ -33,12 +33,8 @@
 ruff = "0.14.8"
 pytest = "9.0.2"
 pytest-asyncio = "1.3.0"
-<<<<<<< HEAD
-pytest-cov = "6.3.0"
+pytest-cov = "7.0.0"
 respx = "0.22.0"
-=======
-pytest-cov = "7.0.0"
->>>>>>> eb5a32c5
 
 [tool.pytest.ini_options]
 pythonpath = ["."]
